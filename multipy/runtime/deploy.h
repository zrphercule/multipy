--- conflicted
+++ resolved
@@ -76,14 +76,7 @@
   std::unique_ptr<InterpreterImpl> pImpl_;
   InterpreterManager* manager_; // optional if managed by one
   std::shared_ptr<Environment> env_;
-<<<<<<< HEAD
-
-  EmbeddedFile interpreterFile_;
-  multipy::optional<EmbeddedFile> torchPluginFile_;
-
-=======
   void setUpInterpreter();
->>>>>>> 8f8fce1 (callback mechanism for freeing InterpreterSessions resources)
  public:
   Interpreter(InterpreterManager* manager, std::shared_ptr<Environment> env);
   Interpreter(std::shared_ptr<Environment> env);
